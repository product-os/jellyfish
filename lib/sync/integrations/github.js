--- conflicted
+++ resolved
@@ -80,7 +80,7 @@
 		: 'issue'
 }
 
-const makeCard = (card, time) => {
+const makeCard = (card, actor, time) => {
 	let date = new Date()
 	if (time) {
 		date = new Date(time)
@@ -88,7 +88,8 @@
 
 	return {
 		time: date,
-		card
+		card,
+		actor
 	}
 }
 
@@ -110,13 +111,12 @@
 	const slug = `message-${uuid()}`
 
 	return [
-<<<<<<< HEAD
 		makeCard({
 			slug,
 			type: 'message',
 			active: options.active,
 			data
-		}, options.time),
+		}, options.actor, options.time),
 		makeCard({
 			slug: `link-${slug}-is-attached-to-${options.targetCard.slug}`,
 			type: 'link',
@@ -126,32 +126,6 @@
 				from: {
 					id: {
 						$eval: `cards[${options.offset}].id`
-=======
-		{
-			time: options.time,
-			actor: options.actor,
-			card: {
-				slug,
-				type: 'message',
-				active: options.active,
-				data
-			}
-		},
-		{
-			time: options.time,
-			actor: options.actor,
-			card: {
-				slug: `link-${slug}-is-attached-to-${options.targetCard.slug}`,
-				type: 'link',
-				name: 'is attached to',
-				data: {
-					inverseName: 'has attached element',
-					from: {
-						id: {
-							$eval: `cards[${options.offset}].id`
-						},
-						type: 'message'
->>>>>>> 9dbd1914
 					},
 					type: 'message'
 				},
@@ -160,7 +134,7 @@
 					type: options.targetCard.type
 				}
 			}
-		}, options.time)
+		}, options.actor, options.time)
 	]
 }
 
@@ -212,17 +186,7 @@
 				card.data.mirrors = card.data.mirrors || []
 				card.data.mirrors.push(result.data.html_url)
 
-				return [
-<<<<<<< HEAD
-					makeCard(card)
-=======
-					{
-						time: new Date(),
-						actor: options.actor,
-						card
-					}
->>>>>>> 9dbd1914
-				]
+				return [ makeCard(card, options.actor) ]
 			}
 
 			const result = await this.github.issues.get({
@@ -272,17 +236,7 @@
 				card.data.mirrors = card.data.mirrors || []
 				card.data.mirrors.push(result.data.html_url)
 
-<<<<<<< HEAD
-				return [ makeCard(card) ]
-=======
-				return [
-					{
-						time: new Date(),
-						actor: options.actor,
-						card
-					}
-				]
->>>>>>> 9dbd1914
+				return [ makeCard(card, options.actor) ]
 			}
 
 			const result = await this.github.issues.getComment({
@@ -306,7 +260,6 @@
 		return []
 	}
 
-<<<<<<< HEAD
 	async getRepoCard (repo, options) {
 		const mirrorID = repo.html_url
 		const existingCard = await this.getCardByMirrorId(mirrorID, 'repository')
@@ -337,15 +290,6 @@
 				git_url: repo.git_url,
 				html_url: mirrorID
 			}
-=======
-	async translate (event) {
-		const type = event.data.headers['X-GitHub-Event'] ||
-			event.data.headers['x-github-event']
-		const action = event.data.payload.action
-		const actor = await this.getLocalUser(event)
-		if (!actor) {
-			throw new errors.SyncNoActor(`Not actor id for ${JSON.stringify(event)}`)
->>>>>>> 9dbd1914
 		}
 
 		return {
@@ -358,7 +302,7 @@
 					type: 'repository'
 				}
 			},
-			card: makeCard(repoCard, repo.created_at)
+			card: makeCard(repoCard, options.actor, repo.created_at)
 		}
 	}
 
@@ -405,30 +349,21 @@
 			result = gatherPRInfo(pr.data)
 		}
 
-<<<<<<< HEAD
 		return result
 	}
 
-	async createPRIfNotExists (event) {
-		const result = await this.createPRorIssueIfNotExists(event, 'pull-request')
+	async createPRIfNotExists (event, actor) {
+		const result = await this.createPRorIssueIfNotExists(event, actor, 'pull-request')
 
 		if (_.isEmpty(result)) {
 			return []
-=======
-			return [
-				{
-					time: new Date(root.created_at),
-					actor,
-					card
-				}
-			]
->>>>>>> 9dbd1914
 		}
 		const headPayload = event.data.payload.pull_request.head.repo
 		const basePayload = event.data.payload.pull_request.base.repo
 
 		let index = 1
 		const head = await this.getRepoCard(headPayload, {
+			actor,
 			index
 		})
 
@@ -439,6 +374,7 @@
 			index++
 		}
 		const base = await this.getRepoCard(basePayload, {
+			actor,
 			index
 		})
 
@@ -450,7 +386,6 @@
 			}
 		}
 
-<<<<<<< HEAD
 		return result.concat([
 			makeCard({
 				name: 'has head at',
@@ -468,7 +403,7 @@
 					},
 					to: head.repoInfo.target
 				}
-			}),
+			}, actor),
 			makeCard({
 				name: 'has base at',
 				slug: `link-${result[0].card.slug}-base-at-${base.repoInfo.slug}`,
@@ -481,26 +416,17 @@
 						},
 						type: {
 							$eval: 'cards[0].type'
-=======
-				if (!_.isEqual(_.sortBy(card.tags), _.sortBy(issue.tags))) {
-					card.id = issue.id
-					return [
-						{
-							time: new Date(root.updated_at),
-							actor,
-							card
->>>>>>> 9dbd1914
 						}
 					},
 					to: base.repoInfo.target
 				}
-			})
+			}, actor)
 		])
 	}
 
-	async createPRWithConnectedIssues (event) {
+	async createPRWithConnectedIssues (event, actor) {
 		const mirrorID = getEventMirrorId(event)
-		const cards = await this.createPRIfNotExists(event)
+		const cards = await this.createPRIfNotExists(event, actor)
 		if (_.isEmpty(cards)) {
 			return []
 		}
@@ -543,34 +469,34 @@
 							type: issueCard.type
 						}
 					}
-				}))
+				}, actor))
 			}
 		}
 		return cards
 	}
 
-	async closePR (event) {
-		return this.closePRorIssue(event, 'pull-request')
-	}
-
-	async labelEventPR (event, action) {
-		return this.labelPRorIssue(event, 'pull-request', action)
-	}
-
-	async updatePR (event) {
+	async closePR (event, actor) {
+		return this.closePRorIssue(event, actor, 'pull-request')
+	}
+
+	async labelEventPR (event, actor, action) {
+		return this.labelPRorIssue(event, actor, action, 'pull-request')
+	}
+
+	async updatePR (event, actor) {
 		const mirrorID = getEventMirrorId(event)
 		const existingPR = await this.getCardByMirrorId(mirrorID, 'pull-request')
 		const root = getEventRoot(event)
 
 		if (_.isEmpty(existingPR)) {
-			return this.createPRIfNotExists(event)
+			return this.createPRIfNotExists(event, actor)
 		}
 
 		const pr = await this.getCardFromEvent(event, {
 			status: 'open'
 		})
 
-		return [ makeCard(pr, root.updated_at) ]
+		return [ makeCard(pr, actor, root.updated_at) ]
 	}
 
 	async getIssueFromEvent (event, options) {
@@ -602,15 +528,15 @@
 		return issue
 	}
 
-	async createIssueIfNotExists (event) {
-		return this.createPRorIssueIfNotExists(event, 'issue')
-	}
-
-	async closeIssue (event) {
-		return this.closePRorIssue(event, 'issue')
-	}
-
-	async updateIssue (event, action) {
+	async createIssueIfNotExists (event, actor) {
+		return this.createPRorIssueIfNotExists(event, actor, 'issue')
+	}
+
+	async closeIssue (event, actor) {
+		return this.closePRorIssue(event, actor, 'issue')
+	}
+
+	async updateIssue (event, actor, action) {
 		const issueMirrorId = getEventMirrorId(event)
 		const issue = await this.getCardByMirrorId(issueMirrorId, 'issue')
 		const root = getEventRoot(event)
@@ -621,15 +547,14 @@
 				status: 'open'
 			})
 
-			return [ makeCard(issueCard, root.updated_at) ]
-		}
-
-<<<<<<< HEAD
+			return [ makeCard(issueCard, actor, root.updated_at) ]
+		}
+
 		const issueCard = await this.getCardFromEvent(revertEventChanges(event, 'issue'), {
 			status: 'open'
 		})
 
-		const sequence = [ makeCard(issueCard, root.created_at) ]
+		const sequence = [ makeCard(issueCard, actor, root.created_at) ]
 
 		if (action === 'reopened') {
 			const time = root.closed_at
@@ -640,70 +565,27 @@
 				status: 'closed',
 				id: {
 					$eval: 'cards[0].id'
-=======
-			if (action === 'labeled') {
-				if (root.created_at === root.updated_at) {
-					return [
-						{
-							time: new Date(root.created_at),
-							actor,
-							card
-						}
-					]
-				}
-
-				card.tags = _.without(card.tags, event.data.payload.label.name)
-				sequence.push({
-					time: new Date(root.created_at),
-					actor,
-					card
-				})
-
-				if (root.state === 'closed') {
-					sequence.push({
-						time: new Date(root.closed_at),
-						actor,
-						card: updateCardFromSequence(sequence, 0, {
-							data: {
-								status: 'closed'
-							}
-						})
-					})
->>>>>>> 9dbd1914
-				}
-			})
-
-<<<<<<< HEAD
-			sequence.push(makeCard(closedCard, time))
+				}
+			})
+
+			sequence.push(makeCard(closedCard, actor, time))
 		}
 
 		const openCard = await this.getCardFromEvent(event, {
 			status: 'open',
 			id: {
 				$eval: 'cards[0].id'
-=======
-				return sequence.concat([
-					{
-						time: new Date(root.updated_at),
-						actor,
-						card: updateCardFromSequence(sequence, sequence.length - 1, {
-							tags: originalTags
-						})
-					}
-				])
->>>>>>> 9dbd1914
-			}
-		})
-
-<<<<<<< HEAD
-		return sequence.concat([ makeCard(openCard, root.updated_at) ])
-	}
-
-	async labelEventIssue (event, action) {
-		return this.labelPRorIssue(event, 'issue', action)
-	}
-
-	async createIssueComment (event) {
+			}
+		})
+
+		return sequence.concat([ makeCard(openCard, actor, root.updated_at) ])
+	}
+
+	async labelEventIssue (event, actor, action) {
+		return this.labelPRorIssue(event, actor, action, 'issue')
+	}
+
+	async createIssueComment (event, actor) {
 		const issueMirrorId = getEventMirrorId(event)
 		const type = eventToCardType(event)
 
@@ -712,35 +594,11 @@
 
 		if (await this.getCommentByMirrorId(getCommentMirrorIdFromEvent(event))) {
 			return []
-=======
-			sequence.push({
-				time: new Date(root.created_at),
-				actor,
-				card
-			})
-
-			return sequence.concat([
-				{
-					time: new Date(new Date(root.updated_at) - 1),
-					actor,
-					card: updateCardFromSequence(sequence, 0, {
-						tags: card.tags.concat(event.data.payload.label.name)
-					})
-				},
-				{
-					time: new Date(root.updated_at),
-					actor,
-					card: updateCardFromSequence(sequence, 0, {
-						tags: originalTags
-					})
-				}
-			])
->>>>>>> 9dbd1914
 		}
 
 		if (issue) {
 			return getCommentFromEvent(this.context, event, {
-				actor: this.options.actor,
+				actor,
 				time: event.data.payload.comment.updated_at,
 				target: issue.id,
 				targetCard: issue,
@@ -754,8 +612,7 @@
 			status: 'open'
 		})
 
-<<<<<<< HEAD
-		const sequence = [ makeCard(openCard, root.created_at) ]
+		const sequence = [ makeCard(openCard, actor, root.created_at) ]
 
 		if (root.state === 'closed') {
 			const closedCard = updateCardFromSequence(sequence, 0, {
@@ -764,15 +621,17 @@
 				}
 			})
 
-			sequence.push(makeCard(closedCard, root.closed_at))
+			sequence.push(makeCard(closedCard, actor, root.closed_at))
 		}
 
 		const upserts = sequence.concat(await this.getCommentsFromIssue(this.context, event, {
 			$eval: 'cards[0].id'
-		}, [ getCommentMirrorIdFromEvent(event) ]))
+		}, [ getCommentMirrorIdFromEvent(event) ], {
+			actor
+		}))
 
 		return upserts.concat(getCommentFromEvent(this.context, event, {
-			actor: this.options.actor,
+			actor,
 			time: event.data.payload.comment.created_at,
 			offset: upserts.length,
 			target: {
@@ -783,7 +642,7 @@
 		}))
 	}
 
-	async editIssueComment (event) {
+	async editIssueComment (event, actor) {
 		const updateTime = event.data.payload.comment.updated_at
 
 		const changes = {
@@ -792,61 +651,6 @@
 				timestamp: new Date(updateTime).toISOString(),
 				payload: {
 					message: event.data.payload.comment.body
-=======
-			const root = getIssueRoot(event)
-			const cards = [
-				{
-					time: new Date(root.created_at),
-					actor,
-					card
-				}
-			]
-
-			if (type === 'pull_request') {
-				const connectedIssue = _.chain(card.data.description)
-					.split('\n')
-					.map((line) => {
-						return _.trim(line, ' \n')
-					})
-					.filter((line) => {
-						return /^[\w-]+:/.test(line)
-					})
-					.map((line) => {
-						return _.split(line, /\s*:\s*/)
-					})
-					.fromPairs()
-					.get([ 'Connects-to' ])
-					.value()
-
-				if (connectedIssue) {
-					const issueCard = await this.getIssueByMirrorId(issueMirrorId)
-					if (issueCard) {
-						cards.push({
-							time: new Date(),
-							actor,
-							card: {
-								name: 'is attached to',
-								slug: `link-${card.slug}-is-attached-to-${issueCard.slug}`,
-								type: 'link',
-								data: {
-									inverseName: 'has attached',
-									from: {
-										id: {
-											$eval: 'cards[0].id'
-										},
-										type: {
-											$eval: 'cards[0].type'
-										}
-									},
-									to: {
-										id: issueCard.id,
-										type: issueCard.type
-									}
-								}
-							}
-						})
-					}
->>>>>>> 9dbd1914
 				}
 			}
 		}
@@ -854,7 +658,7 @@
 		const commentMirrorId = getCommentMirrorIdFromEvent(event)
 		const comment = await this.getCommentByMirrorId(commentMirrorId)
 		if (comment) {
-			return [ makeCard(_.merge(comment, changes), updateTime) ]
+			return [ makeCard(_.merge(comment, changes), actor, updateTime) ]
 		}
 
 		const issueMirrorId = getEventMirrorId(event)
@@ -868,15 +672,17 @@
 				status: 'open'
 			})
 
-			sequence.push(makeCard(openCard, root.created_at))
-		}
-
-<<<<<<< HEAD
+			sequence.push(makeCard(openCard, actor, root.created_at))
+		}
+
 		const target = issue ? issue.id : {
 			$eval: `cards[${sequence.length - 1}].id`
 		}
 
-		const result = await this.getCommentsFromIssue(this.context, event, target, [])
+		const result = await this.getCommentsFromIssue(
+			this.context, event, target, [], {
+				actor
+			})
 
 		for (const item of result) {
 			const githubUrl = _.find(item.card.data.mirrors, (mirror) => {
@@ -890,51 +696,15 @@
 			if (!await this.getCommentByMirrorId(githubUrl)) {
 				sequence.push(item)
 			}
-=======
-				return [
-					{
-						time: new Date(root.closed_at),
-						actor,
-						card: issue
-					}
-				]
-			}
-
-			return [
-				{
-					time: new Date(root.created_at),
-					actor,
-					card: getIssueFromEvent(event, {
-						status: 'open'
-					})
-				}
-			].concat(await this.getCommentsFromIssue(this.context, event, {
-				$eval: 'cards[0].id'
-			}, [], {
-				actor
-			})).concat([
-				{
-					time: new Date(root.closed_at),
-					actor,
-					card: getIssueFromEvent(event, {
-						status: 'closed',
-						id: {
-							$eval: 'cards[0].id'
-						}
-					})
-				}
-			])
->>>>>>> 9dbd1914
 		}
 
 		const index = _.findIndex(sequence, (element) => {
 			return element.card.data.mirrors.includes(commentMirrorId)
 		})
 
-<<<<<<< HEAD
 		if (index === -1) {
 			const upserts = getCommentFromEvent(this.context, event, {
-				actor: this.options.actor,
+				actor,
 				time: event.data.payload.comment.updated_at,
 				active: true,
 				offset: sequence.length,
@@ -946,13 +716,15 @@
 			sequence.push(...upserts)
 		} else {
 			const time = event.data.payload.comment.updated_at
-			sequence.push(makeCard(updateCardFromSequence(sequence, index, changes), time))
+			sequence.push(
+				makeCard(updateCardFromSequence(sequence, index, changes), actor, time)
+			)
 		}
 
 		return sequence
 	}
 
-	async createPush (event) {
+	async createPush (event, actor) {
 		const beforeSHA = event.data.payload.before
 		const afterSHA = event.data.payload.after
 
@@ -975,12 +747,13 @@
 					author: event.data.payload.pusher.name,
 					commits: event.data.payload.commits
 				}
-			}, event.data.payload.repository.updated_at)
+			}, actor, event.data.payload.repository.updated_at)
 		]
 
 		const targetRepo = event.data.payload.repository
 
 		const repo = await this.getRepoCard(targetRepo, {
+			actor,
 			index: 1
 		})
 
@@ -998,52 +771,6 @@
 				data: {
 					inverseName: 'is referenced by',
 					from: {
-=======
-			if (issue) {
-				return [
-					{
-						time: new Date(root.updated_at),
-						actor,
-						card: getIssueFromEvent(event, {
-							id: issue.id,
-							status: 'open'
-						})
-					}
-				]
-			}
-
-			const sequence = [
-				{
-					time: new Date(root.created_at),
-					actor,
-					card: getIssueFromEvent(revertEventChanges(event, 'issue'), {
-						status: 'open'
-					})
-				}
-			]
-
-			if (action === 'reopened') {
-				sequence.push({
-					time: root.closed_at
-						? new Date(root.closed_at)
-						: new Date(new Date(root.updated_at) - 1),
-					actor,
-					card: getIssueFromEvent(revertEventChanges(event, 'issue'), {
-						status: 'closed',
-						id: {
-							$eval: 'cards[0].id'
-						}
-					})
-				})
-			}
-
-			return sequence.concat([
-				{
-					time: new Date(root.updated_at),
-					actor,
-					card: getIssueFromEvent(event, {
-						status: 'open',
->>>>>>> 9dbd1914
 						id: {
 							$eval: 'cards[0].id'
 						},
@@ -1053,11 +780,11 @@
 					},
 					to: repo.repoInfo.target
 				}
-			})
+			}, actor)
 		])
 	}
 
-	async closePRorIssue (event, type) {
+	async closePRorIssue (event, actor, type) {
 		const issueMirrorId = getEventMirrorId(event)
 		const issue = await this.getCardByMirrorId(issueMirrorId, type)
 		const root = getEventRoot(event)
@@ -1067,97 +794,47 @@
 				return []
 			}
 
-<<<<<<< HEAD
 			issue.data.status = 'closed'
 
-			return [ makeCard(issue, root.closed_at) ]
+			return [ makeCard(issue, actor, root.closed_at) ]
 		}
 
 		const prOpened = await this.getCardFromEvent(event, {
 			status: 'open'
 		})
-=======
-			if (issue) {
-				return getCommentFromEvent(this.context, event, {
-					actor,
-					time: new Date(event.data.payload.comment.updated_at),
-					target: issue.id,
-					targetCard: issue,
-					offset: 0,
-					active: true
-				})
-			}
-
-			const sequence = [
-				{
-					time: new Date(root.created_at),
-					actor,
-					card: getIssueFromEvent(event, {
-						status: 'open'
-					})
-				}
-			]
-
-			if (root.state === 'closed') {
-				sequence.push({
-					time: new Date(root.closed_at),
-					actor,
-					card: updateCardFromSequence(sequence, 0, {
-						data: {
-							status: 'closed'
-						}
-					})
-				})
-			}
->>>>>>> 9dbd1914
 
 		const prClosed = await this.getCardFromEvent(event, {
 			status: 'closed',
 			id: {
 				$eval: 'cards[0].id'
-<<<<<<< HEAD
 			}
 		})
 		return [
-			makeCard(prOpened, root.created_at)
+			makeCard(prOpened, actor, root.created_at)
 		].concat(await this.getCommentsFromIssue(this.context, event, {
 			$eval: 'cards[0].id'
-		}, [])).concat([ makeCard(prClosed, root.closed_at) ])
-	}
-
-	async createPRorIssueIfNotExists (event, type) {
+		}, [], {
+			actor
+		})).concat([ makeCard(prClosed, actor, root.closed_at) ])
+	}
+
+	async createPRorIssueIfNotExists (event, actor, type) {
 		const mirrorID = getEventMirrorId(event)
 		const existingCard = await this.getCardByMirrorId(mirrorID, type)
 		const root = getEventRoot(event)
 
 		if (existingCard) {
 			return []
-=======
-			}, [ getCommentMirrorIdFromEvent(event) ], {
-				actor
-			}))
-
-			return upserts.concat(getCommentFromEvent(this.context, event, {
-				actor,
-				time: new Date(event.data.payload.comment.created_at),
-				offset: upserts.length,
-				target: {
-					$eval: 'cards[0].id'
-				},
-				targetCard: sequence[0].card,
-				active: true
-			}))
->>>>>>> 9dbd1914
 		}
 
 		const card = await this.getCardFromEvent(event, {
 			status: 'open'
 		})
 
-		return [ makeCard(card, root.created_at) ]
-	}
-
-	async labelPRorIssue (event, type, action) {
+		return [ makeCard(card, actor, root.created_at) ]
+	}
+
+	async labelPRorIssue (event, actor, action, type) {
 		const issueMirrorId = getEventMirrorId(event)
 		const issue = await this.getCardByMirrorId(issueMirrorId, type)
 		const root = getEventRoot(event)
@@ -1169,7 +846,7 @@
 
 			if (!_.isEqual(_.sortBy(card.tags), _.sortBy(issue.tags))) {
 				card.id = issue.id
-				return [ makeCard(card, root.updated_at) ]
+				return [ makeCard(card, actor, root.updated_at) ]
 			}
 
 			return []
@@ -1184,74 +861,40 @@
 
 		if (action === 'labeled') {
 			if (root.created_at === root.updated_at) {
-				return [ makeCard(card, root.created_at) ]
-			}
-
-<<<<<<< HEAD
+				return [ makeCard(card, actor, root.created_at) ]
+			}
+
 			card.tags = _.without(card.tags, event.data.payload.label.name)
 
-			sequence.push(makeCard(card, root.created_at))
+			sequence.push(makeCard(card, actor, root.created_at))
 
 			if (root.state === 'closed') {
 				const closedCard = makeCard(updateCardFromSequence(sequence, 0, {
 					data: {
 						status: 'closed'
-=======
-			const commentMirrorId = getCommentMirrorIdFromEvent(event)
-			const comment = await this.getCommentByMirrorId(commentMirrorId)
-			if (comment) {
-				return [
-					{
-						time: date,
-						actor,
-						card: _.merge(comment, changes)
->>>>>>> 9dbd1914
 					}
-				}), root.closed_at)
-
-<<<<<<< HEAD
+				}), actor, root.closed_at)
+
 				sequence.push(closedCard)
-=======
-			const issueMirrorId = getIssueMirrorIdFromEvent(event)
-			const issue = await this.getIssueByMirrorId(issueMirrorId)
-			const root = getIssueRoot(event)
-			const sequence = []
-
-			if (!issue) {
-				sequence.push({
-					time: new Date(root.created_at),
-					actor,
-					card: getIssueFromEvent(event, {
-						status: 'open'
-					})
-				})
->>>>>>> 9dbd1914
 			}
 
 			const updatedCard = updateCardFromSequence(sequence, sequence.length - 1, {
 				tags: originalTags
 			})
 
-<<<<<<< HEAD
-			return sequence.concat([ makeCard(updatedCard, root.updated_at) ])
-		}
-=======
-			const result = await this.getCommentsFromIssue(
-				this.context, event, target, [], {
-					actor
-				})
->>>>>>> 9dbd1914
-
-		sequence.push(makeCard(card, root.created_at))
+			return sequence.concat([ makeCard(updatedCard, actor, root.updated_at) ])
+		}
+
+		sequence.push(makeCard(card, actor, root.created_at))
 
 		return sequence.concat([
 			makeCard(updateCardFromSequence(sequence, 0, {
 				tags: card.tags.concat(event.data.payload.label.name)
-			}), new Date(root.updated_at) - 1),
+			}), actor, new Date(root.updated_at) - 1),
 
 			makeCard(updateCardFromSequence(sequence, 0, {
 				tags: originalTags
-			}), root.updated_at)
+			}), actor, root.updated_at)
 		])
 	}
 
@@ -1259,22 +902,26 @@
 		const type = event.data.headers['X-GitHub-Event'] ||
 			event.data.headers['x-github-event']
 		const action = event.data.payload.action
+		const actor = await this.getLocalUser(event)
+		if (!actor) {
+			throw new errors.SyncNoActor(`No actor id for ${JSON.stringify(event)}`)
+		}
 
 		switch (type) {
 			case 'pull_request':
 				switch (action) {
 					case 'review_requested':
-						return this.createPRIfNotExists(event)
+						return this.createPRIfNotExists(event, actor)
 					case 'opened':
 					case 'assigned':
-						return this.createPRWithConnectedIssues(event)
+						return this.createPRWithConnectedIssues(event, actor)
 					case 'closed':
-						return this.closePR(event)
+						return this.closePR(event, actor)
 					case 'labeled':
 					case 'unlabeled':
-						return this.labelEventPR(event, action)
+						return this.labelEventPR(event, actor, action)
 					case 'synchronize':
-						return this.updatePR(event)
+						return this.updatePR(event, actor)
 					default:
 						return []
 				}
@@ -1282,15 +929,15 @@
 				switch (action) {
 					case 'opened':
 					case 'assigned':
-						return this.createIssueIfNotExists(event)
+						return this.createIssueIfNotExists(event, actor)
 					case 'closed':
-						return this.closeIssue(event)
+						return this.closeIssue(event, actor)
 					case 'reopened':
 					case 'edited':
-						return this.updateIssue(event, action)
+						return this.updateIssue(event, actor, action)
 					case 'labeled':
 					case 'unlabeled':
-						return this.labelEventIssue(event, action)
+						return this.labelEventIssue(event, actor, action)
 					default:
 						return []
 				}
@@ -1298,7 +945,7 @@
 			case 'pull_request_review':
 				switch (action) {
 					case 'submitted':
-						return this.createIssueIfNotExists(event)
+						return this.createPRIfNotExists(event, actor)
 					default:
 						return []
 				}
@@ -1307,7 +954,7 @@
 				event.data.payload.comment.deleted = action === 'deleted'
 				switch (action) {
 					case 'created':
-						return this.createIssueComment(event)
+						return this.createIssueComment(event, actor)
 					case 'deleted':
 						// Refactor a delete event to look like an edit on a
 						// "deleted" property
@@ -1317,37 +964,15 @@
 							}
 						}
 
-<<<<<<< HEAD
 						// Falls through
 					case 'edited':
-						return this.editIssueComment(event)
+						return this.editIssueComment(event, actor)
 					default:
 						return []
 				}
 
 			case 'push':
-				return this.createPush(event)
-=======
-			if (index === -1) {
-				const upserts = getCommentFromEvent(this.context, event, {
-					actor,
-					time: new Date(event.data.payload.comment.updated_at),
-					active: true,
-					offset: sequence.length,
-					target,
-					targetCard: issue || sequence[0].card
-				})
-
-				_.merge(upserts[0].card, changes)
-				sequence.push(...upserts)
-			} else {
-				sequence.push({
-					time: new Date(event.data.payload.comment.updated_at),
-					actor,
-					card: updateCardFromSequence(sequence, index, changes)
-				})
-			}
->>>>>>> 9dbd1914
+				return this.createPush(event, actor)
 
 			default:
 				return []
@@ -1392,13 +1017,8 @@
 		return response.data.concat(next)
 	}
 
-<<<<<<< HEAD
-	async getCommentsFromIssue (context, event, target, mirrorBlacklist) {
+	async getCommentsFromIssue (context, event, target, mirrorBlacklist, options) {
 		const root = getEventRoot(event)
-=======
-	async getCommentsFromIssue (context, event, target, mirrorBlacklist, options) {
-		const root = getIssueRoot(event)
->>>>>>> 9dbd1914
 		const response = await this.queryComments(
 			event.data.payload.repository.owner.login,
 			event.data.payload.repository.name,
@@ -1435,23 +1055,14 @@
 				comment.id = card.id
 			}
 
-<<<<<<< HEAD
-			return accumulator.concat([ makeCard(comment, payload.updated_at) ])
-=======
-			return accumulator.concat([
-				{
-					time: new Date(payload.updated_at),
-					actor: options.actor,
-					card: comment
-				}
-			])
->>>>>>> 9dbd1914
+			return accumulator.concat([ makeCard(comment, options.actor, payload.updated_at) ])
 		}, [])
 	}
 
 	async getLocalUser (event) {
 		return this.context.getActorId(
-			'user', event.data.payload.sender.login)
+			'user', event.data.payload.sender.login
+		)
 	}
 }
 
